--- conflicted
+++ resolved
@@ -1,5 +1,3 @@
-<<<<<<< HEAD
-=======
 /**
  * React hooks for contract interactions
  * 
@@ -173,7 +171,6 @@
 /**
  * Hook for wallet balance information
  */
->>>>>>> 7868066a
 export function useWalletBalance() {
   const { accountId, selector } = useWalletSelector();
   const [balance, setBalance] = useState<string | null>(null);
@@ -219,4 +216,45 @@
     error,
     refetch: accountId ? () => fetchBalance(accountId) : undefined
   };
+}
+
+/**
+ * Hook for contract admin information
+ */
+export function useContractAdmin() {
+  const [owner, setOwner] = useState<string | null>(null);
+  const [agent, setAgent] = useState<string | null>(null);
+  const [isLoading, setIsLoading] = useState(false);
+  const [error, setError] = useState<string | null>(null);
+
+  const fetchAdminInfo = useCallback(async () => {
+    setIsLoading(true);
+    setError(null);
+    
+    try {
+      const [ownerResult, agentResult] = await Promise.all([
+        contractInterface.getOwner(),
+        contractInterface.getAgent()
+      ]);
+      
+      setOwner(ownerResult);
+      setAgent(agentResult);
+    } catch (err) {
+      setError(err instanceof Error ? err.message : 'Failed to fetch admin info');
+    } finally {
+      setIsLoading(false);
+    }
+  }, []);
+
+  useEffect(() => {
+    fetchAdminInfo();
+  }, [fetchAdminInfo]);
+
+  return {
+    owner,
+    agent,
+    isLoading,
+    error,
+    refetch: fetchAdminInfo
+  };
 }